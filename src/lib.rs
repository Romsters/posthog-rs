--- conflicted
+++ resolved
@@ -1,408 +1,8 @@
-<<<<<<< HEAD
-use chrono::NaiveDateTime;
-use reqwest::blocking::Client as HttpClient;
-use reqwest::header::CONTENT_TYPE;
-use semver::Version;
-use serde::Serialize;
-use std::collections::HashMap;
-use std::fmt::{Display, Formatter};
-use std::time::Duration;
-use std::panic::{self, PanicHookInfo};
-use std::sync::Arc;
-
-extern crate serde_json;
-
-const API_ENDPOINT: &str = "https://us.i.posthog.com/capture/";
-const TIMEOUT: &Duration = &Duration::from_millis(800); // This should be specified by the user
-
-pub fn client<C: Into<ClientOptions>>(options: C) -> Client {
-    let http_client = HttpClient::builder()
-        .timeout(Some(*TIMEOUT))
-        .build()
-        .unwrap(); // Unwrap here is as safe as `HttpClient::new`
-    let client = Client {
-        options: options.into(),
-        client: http_client,
-    };
-
-    if client.options.enable_panic_capturing {
-        let panic_reporter_client = client.clone();
-        let next = panic::take_hook();
-        panic::set_hook(Box::new(move |info| {
-            let mut exception = exception_from_panic_info(info, &panic_reporter_client.options.default_distinct_id);
-            if panic_reporter_client.options.on_panic_exception.is_some() {
-                panic_reporter_client.options.on_panic_exception.as_ref().unwrap()(&mut exception)
-            }
-            let _  = panic_reporter_client.capture_exception(exception);
-            next(info);
-        }));
-    }
-
-    client
-}
-
-impl Display for Error {
-    fn fmt(&self, f: &mut Formatter<'_>) -> std::fmt::Result {
-        match self {
-            Error::Connection(msg) => write!(f, "Connection Error: {}", msg),
-            Error::Serialization(msg) => write!(f, "Serialization Error: {}", msg),
-            Error::Panic(msg) => write!(f, "Panic: {}", msg),
-        }
-    }
-}
-
-impl std::error::Error for Error {}
-
-#[derive(Debug)]
-pub enum Error {
-    Connection(String),
-    Serialization(String),
-    Panic(String),
-}
-
-#[derive(Clone)]
-pub struct ClientOptions {
-    api_endpoint: String,
-    api_key: String,
-    default_distinct_id: String,
-    enable_panic_capturing: bool,
-    on_panic_exception: Option<Arc<dyn Fn(&mut Exception) + Send + Sync>>,
-}
-
-impl From<&str> for ClientOptions {
-    fn from(api_key: &str) -> Self {
-        ClientOptions {
-            api_endpoint: API_ENDPOINT.to_string(),
-            api_key: api_key.to_string(),
-            default_distinct_id: uuid::Uuid::new_v4().to_string(),
-            enable_panic_capturing: true,
-            on_panic_exception: None,
-        }
-    }
-}
-
-impl ClientOptions {
-    pub fn new<F>(api_key: &str, default_distinct_id: Option<&str>, enable_panic_capturing: bool, on_panic_exception: Option<F>) -> Self
-    where F: Fn(&mut Exception) + Send + Sync + 'static
-    {
-        Self {
-            api_endpoint: API_ENDPOINT.to_string(),
-            api_key: api_key.to_string(),
-            default_distinct_id: default_distinct_id.unwrap_or(&uuid::Uuid::new_v4().to_string()).to_string(),
-            enable_panic_capturing,
-            on_panic_exception: on_panic_exception.map(|cb| Arc::new(cb) as Arc<dyn Fn(&mut Exception) + Send + Sync>),
-        }
-    }
-}
-
-#[derive(Clone)]
-pub struct Client {
-    options: ClientOptions,
-    client: HttpClient,
-}
-
-impl Client {
-    pub fn capture(&self, event: Event) -> Result<(), Error> {
-        let inner_event = InnerEvent::new(event, self.options.api_key.clone());
-        let _res = self
-            .client
-            .post(self.options.api_endpoint.clone())
-            .header(CONTENT_TYPE, "application/json")
-            .body(serde_json::to_string(&inner_event).expect("unwrap here is safe"))
-            .send()
-            .map_err(|e| Error::Connection(e.to_string()))?;
-        Ok(())
-    }
-
-    pub fn capture_batch(&self, events: Vec<Event>) -> Result<(), Error> {
-        for event in events {
-            self.capture(event)?;
-        }
-        Ok(())
-    }
-
-    pub fn capture_exception(&self, exception: Exception) -> Result<(), Error> {
-        let event = exception.to_event();
-        self.capture(event)
-    }
-
-    pub fn capture_exception_batch(&self, exceptions: Vec<Exception>) -> Result<(), Error> {
-        for exception in exceptions {
-            self.capture_exception(exception)?;
-        }
-        Ok(())
-    }
-}
-
-// This exists so that the client doesn't have to specify the API key over and over
-#[derive(Serialize)]
-struct InnerEvent {
-    api_key: String,
-    event: String,
-    properties: Properties,
-    timestamp: Option<NaiveDateTime>,
-}
-
-impl InnerEvent {
-    fn new(event: Event, api_key: String) -> Self {
-        let mut properties = event.properties;
-
-        // Add $lib_name and $lib_version to the properties
-        properties.props.insert(
-            "$lib_name".into(),
-            serde_json::Value::String("posthog-rs".into()),
-        );
-
-        let version_str = env!("CARGO_PKG_VERSION");
-        properties.props.insert(
-            "$lib_version".into(),
-            serde_json::Value::String(version_str.into()),
-        );
-
-        if let Ok(version) = version_str.parse::<Version>() {
-            properties.props.insert(
-                "$lib_version__major".into(),
-                serde_json::Value::Number(version.major.into()),
-            );
-            properties.props.insert(
-                "$lib_version__minor".into(),
-                serde_json::Value::Number(version.minor.into()),
-            );
-            properties.props.insert(
-                "$lib_version__patch".into(),
-                serde_json::Value::Number(version.patch.into()),
-            );
-        }
-
-        Self {
-            api_key,
-            event: event.event,
-            properties,
-            timestamp: event.timestamp,
-        }
-    }
-}
-
-pub trait EventBase {
-    fn insert_prop<K: Into<String>, P: Serialize>(
-        &mut self,
-        key: K,
-        prop: P,
-    ) -> Result<(), Error>;
-}
-
-#[derive(Serialize, Debug, PartialEq, Eq)]
-pub struct Event {
-    event: String,
-    properties: Properties,
-    timestamp: Option<NaiveDateTime>,
-}
-
-pub struct Exception {
-    properties: Properties,
-    timestamp: Option<NaiveDateTime>,
-}
-
-#[derive(Serialize, Debug, PartialEq, Eq, Clone)]
-pub struct Properties {
-    distinct_id: String,
-    props: HashMap<String, serde_json::Value>,
-    #[serde(rename = "$lib")]
-    lib: String,
-    #[serde(rename = "$lib_version")]
-    lib_version: String,
-    #[serde(rename = "$os")]
-    os: String,
-    #[serde(rename = "$os_version")]
-    os_version: String,
-    #[serde(skip_serializing_if = "Option::is_none")]
-    #[serde(rename = "$exception_level")]
-    exception_level: Option<String>,
-    #[serde(skip_serializing_if = "Option::is_none")]
-    #[serde(rename = "$exception_list")]
-    exception_list: Option<serde_json::Value>,
-}
-
-impl Properties {
-    fn new<S: Into<String>>(distinct_id: S) -> Self {
-        let os_info = os_info::get();
-        Self {
-            distinct_id: distinct_id.into(),
-            props: Default::default(),
-            lib: "posthog-rs".to_string(),
-            lib_version: env!("CARGO_PKG_VERSION").to_string(),
-            os: os_info.os_type().to_string(),
-            os_version: os_info.version().to_string(),
-            exception_level: None,
-            exception_list: None,
-        }
-    }
-}
-
-impl Event {
-    pub fn new<S: Into<String>>(event: S, distinct_id: S) -> Self {
-        Self {
-            event: event.into(),
-            properties: Properties::new(distinct_id),
-            timestamp: None,
-        }
-    }
-}
-
-impl EventBase for Event {
-    /// Errors if `prop` fails to serialize
-    fn insert_prop<K: Into<String>, P: Serialize>(
-        &mut self,
-        key: K,
-        prop: P,
-    ) -> Result<(), Error> {
-        let as_json =
-            serde_json::to_value(prop).map_err(|e| Error::Serialization(e.to_string()))?;
-        let _ = self.properties.props.insert(key.into(), as_json);
-        Ok(())
-    }
-}
-
-impl Exception {
-    pub fn new<S: Into<String>>(exception: &dyn std::error::Error, distinct_id: S) -> Self {
-        Self {
-            properties: Properties::new(distinct_id),
-            timestamp: None,
-        }
-            .with_exception_level(Some("error".to_string()))
-            .set_exception_list(exception)
-    }
-
-    pub fn with_exception_level(mut self, exception_level: Option<String>) -> Self {
-        self.properties.exception_level = exception_level;
-        self
-    }
-    
-    fn set_exception_list(mut self, exception: &dyn std::error::Error) -> Self {
-        let mut exception_info = serde_json::Map::new();
-        exception_info.insert("type".into(), serde_json::Value::String(Exception::parse_exception_type(exception)));
-        exception_info.insert("value".into(), serde_json::Value::String(exception.to_string()));
-        let mut mechanism = serde_json::Map::new();
-        mechanism.insert("handled".into(), serde_json::Value::Bool(true));
-        mechanism.insert("synthetic".into(), serde_json::Value::Bool(false));
-        exception_info.insert("mechanism".into(), serde_json::Value::Object(mechanism));
-
-        //TODO: Parse and add stacktrace
-
-        self.properties.exception_list = Some(serde_json::Value::Array(vec![serde_json::Value::Object(exception_info)]));
-        self
-    }
-
-    fn parse_exception_type(exception: &dyn std::error::Error) -> String {
-        let dbg = format!("{exception:?}");
-        let value = exception.to_string();
-    
-        // A generic `anyhow::msg` will just `Debug::fmt` the `String` that you feed
-        // it. Trying to parse the type name from that will result in a leading quote
-        // and the first word, so quite useless.
-        // To work around this, we check if the `Debug::fmt` of the complete error
-        // matches its `Display::fmt`, in which case there is no type to parse and
-        // we will just be using `Error`.
-        let exception_type = if dbg == format!("{value:?}") {
-            String::from("Error")
-        } else {
-            dbg.split(&[' ', '(', '{', '\r', '\n'][..])
-                .next()
-                .unwrap()
-                .trim()
-                .to_owned()
-        };
-        exception_type
-    }
-
-    pub fn to_event(&self) -> Event {
-        let mut event = Event::new("$exception", &self.properties.distinct_id);
-        event.timestamp = self.timestamp;
-        event.properties = self.properties.clone();
-        event
-    }
-}
-
-impl EventBase for Exception {
-    /// Errors if `prop` fails to serialize
-    fn insert_prop<K: Into<String>, P: Serialize>(
-        &mut self,
-        key: K,
-        prop: P,
-    ) -> Result<(), Error> {
-        let as_json =
-            serde_json::to_value(prop).map_err(|e| Error::Serialization(e.to_string()))?;
-        let _ = self.properties.props.insert(key.into(), as_json);
-        Ok(())
-    }
-}
-
-fn exception_from_panic_info(info: &PanicHookInfo<'_>, distinct_id: &String) -> Exception {
-    let msg = message_from_panic_info(info);
-    let error = Error::Panic(msg.into());
-    Exception::new(&error, distinct_id)
-}
-
-pub fn message_from_panic_info<'a>(info: &'a PanicHookInfo<'_>) -> &'a str {
-    match info.payload().downcast_ref::<&'static str>() {
-        Some(s) => s,
-        None => match info.payload().downcast_ref::<String>() {
-            Some(s) => &s[..],
-            None => "Box<Any>",
-        },
-    }
-}
-
-#[cfg(test)]
-mod test_setup {
-    use ctor::ctor;
-    use dotenv::dotenv;
-
-    #[ctor]
-    fn load_dotenv() {
-        dotenv().ok(); // Load the .env file
-        println!("Loaded .env for tests");
-    }
-}
-
-#[cfg(test)]
-pub mod tests {
-    use super::*;
-
-    // see https://us.posthog.com/project/115809/ for the e2e project
-
-    #[test]
-    fn inner_event_adds_lib_properties_correctly() {
-        // Arrange
-        let mut event = Event::new("unit test event", "1234");
-        event.insert_prop("key1", "value1").unwrap();
-        let api_key = "test_api_key".to_string();
-
-        // Act
-        let inner_event = InnerEvent::new(event, api_key);
-
-        // Assert
-        let props = &inner_event.properties.props;
-        assert_eq!(
-            props.get("$lib_name"),
-            Some(&serde_json::Value::String("posthog-rs".to_string()))
-        );
-    }
-
-    #[cfg(feature = "e2e-test")]
-    #[test]
-    fn get_client() {
-        use std::collections::HashMap;
-
-        let api_key = std::env::var("POSTHOG_RS_E2E_TEST_API_KEY").unwrap();
-        let client = crate::client(api_key.as_str());
-=======
 mod client;
 mod error;
 mod event;
 
 const API_ENDPOINT: &str = "https://us.i.posthog.com/capture/";
->>>>>>> 54c41400
 
 // Public interface - any change to this is breaking!
 // Client
