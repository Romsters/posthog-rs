--- conflicted
+++ resolved
@@ -17,12 +17,9 @@
 chrono = { version = "0.4.19", features = ["serde"] }
 serde_json = "1.0.64"
 semver = "1.0.24"
-<<<<<<< HEAD
+derive_builder = "0.20.2"
 os_info = "3"
 uuid = { version = "1.11.0", features = ["v4", "serde"] }
-=======
-derive_builder = "0.20.2"
->>>>>>> 54c41400
 
 [dev-dependencies]
 dotenv = "0.15.0"
